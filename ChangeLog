--- conflicted
+++ resolved
@@ -1,10 +1,8 @@
-<<<<<<< HEAD
+2019-11-08
+- Fix corrupt file handling #193
+
 2019-11-09
 - Fix minor nfpcapd issues
-=======
-2019-11-08
-- Fix corrupt file handling #193
->>>>>>> c2a976e7
 
 2019-11-03
 - More code cleanup. Move code to dedicated files.
