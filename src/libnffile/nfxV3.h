/*
 *  Copyright (c) 2024, Peter Haag
 *  All rights reserved.
 *
 *  Redistribution and use in source and binary forms, with or without
 *  modification, are permitted provided that the following conditions are met:
 *
 *   * Redistributions of source code must retain the above copyright notice,
 *     this list of conditions and the following disclaimer.
 *   * Redistributions in binary form must reproduce the above copyright notice,
 *     this list of conditions and the following disclaimer in the documentation
 *     and/or other materials provided with the distribution.
 *   * Neither the name of the author nor the names of its contributors may be
 *     used to endorse or promote products derived from this software without
 *     specific prior written permission.
 *
 *  THIS SOFTWARE IS PROVIDED BY THE COPYRIGHT HOLDERS AND CONTRIBUTORS "AS IS"
 *  AND ANY EXPRESS OR IMPLIED WARRANTIES, INCLUDING, BUT NOT LIMITED TO, THE
 *  IMPLIED WARRANTIES OF MERCHANTABILITY AND FITNESS FOR A PARTICULAR PURPOSE
 *  ARE DISCLAIMED. IN NO EVENT SHALL THE COPYRIGHT OWNER OR CONTRIBUTORS BE
 *  LIABLE FOR ANY DIRECT, INDIRECT, INCIDENTAL, SPECIAL, EXEMPLARY, OR
 *  CONSEQUENTIAL DAMAGES (INCLUDING, BUT NOT LIMITED TO, PROCUREMENT OF
 *  SUBSTITUTE GOODS OR SERVICES; LOSS OF USE, DATA, OR PROFITS; OR BUSINESS
 *  INTERRUPTION) HOWEVER CAUSED AND ON ANY THEORY OF LIABILITY, WHETHER IN
 *  CONTRACT, STRICT LIABILITY, OR TORT (INCLUDING NEGLIGENCE OR OTHERWISE)
 *  ARISING IN ANY WAY OUT OF THE USE OF THIS SOFTWARE, EVEN IF ADVISED OF THE
 *  POSSIBILITY OF SUCH DAMAGE.
 *
 */

#ifndef _NFXV3_H
#define _NFXV3_H 1

#include <stdbool.h>
#include <stdint.h>
#include <sys/types.h>

#include "id.h"

/*
 * V3 extension format
 * ===================
 *
 * The goal of the V3 extension format:
 *  - simpler and more robust storage format.
 *  - independent of extension records. No specific ordering required.
 *    makes it much easier for multi theaded data processing.
 *  - more flexible record handling, allows variable length records/
 *
 */

/*
 * V3 data record
 * ==============
 *
 */
typedef struct recordHeaderV3_s {
    // record header
    uint16_t type;
    uint16_t size;
    uint16_t numElements;
    uint8_t engineType;
    uint8_t engineID;
    uint16_t exporterID;
    uint8_t flags;
#define V3_FLAG_EVENT 1
#define V3_FLAG_SAMPLED 2
#define V3_FLAG_ANON 4
#define V3_FLAG_PASSED 128

    uint8_t nfversion;
} recordHeaderV3_t;
#define OFFtype offsetof(recordHeaderV3_t, type)
#define SIZEtype MemberSize(recordHeaderV3_t, type)
#define OFFengineType offsetof(recordHeaderV3_t, engineType)
#define SIZEengineType MemberSize(recordHeaderV3_t, engineType)
#define OFFengineID offsetof(recordHeaderV3_t, engineID)
#define SIZEengineID MemberSize(recordHeaderV3_t, engineID)
#define OFFexporterID offsetof(recordHeaderV3_t, exporterID)
#define SIZEexporterID MemberSize(recordHeaderV3_t, exporterID)

#define V3HeaderRecordSize sizeof(recordHeaderV3_t)
#define AddV3Header(p, h)                        \
    recordHeaderV3_t *h = (recordHeaderV3_t *)p; \
    memset(h, 0, sizeof(recordHeaderV3_t));      \
    h->type = V3Record;                          \
    h->size = sizeof(recordHeaderV3_t);

/*
 * array record header for nbar, ifname, vrf name records
 */
typedef struct arrayRecordHeader_s {
    // record header
    uint16_t type;
    uint16_t size;
    uint16_t numElements;
    uint16_t elementSize;
} arrayRecordHeader_t;

#define arrayHeaderSize sizeof(arrayRecordHeader_t)
#define AddArrayHeader(p, h, t, s)                     \
    arrayRecordHeader_t *h = (arrayRecordHeader_t *)p; \
    memset(h, 0, sizeof(arrayRecordHeader_t));         \
    h->type = t;                                       \
    h->size = sizeof(arrayRecordHeader_t);             \
    h->elementSize = s;

#define PushArrayVarElement(h, x, v, s)        \
    x##_t *v = (x##_t *)((void *)h + h->size); \
    memset(v, 0, s);                           \
    h->numElements++;                          \
    h->size += s;

#define PushArrayNextElement(h, p, t) \
    p = (t *)((void *)h + h->size);   \
    h->numElements++;                 \
    h->size += h->elementSize;

/*
 * Extension element header
 */
typedef struct elementHeader_s {
    uint16_t type;
    uint16_t length;
} __attribute__((__packed__)) elementHeader_t;

/*
 * Extension elements
 */

#define EXnull 0

#define MemberSize(type, member) sizeof(((type *)0)->member)

#define VARLENGTH 0xFFFF

typedef struct EXgenericFlow_s {
#define EXgenericFlowID 1
    uint64_t msecFirst;
    uint64_t msecLast;
#define OFFmsecFirst offsetof(EXgenericFlow_t, msecFirst)
#define SIZEmsecFirst MemberSize(EXgenericFlow_t, msecFirst)
#define OFFmsecLast offsetof(EXgenericFlow_t, msecLast)
#define SIZEmsecLast MemberSize(EXgenericFlow_t, msecLast)
    uint64_t msecReceived;
#define OFFmsecReceived offsetof(EXgenericFlow_t, msecReceived)
#define SIZEmsecReceived MemberSize(EXgenericFlow_t, msecReceived)
    uint64_t inPackets;
    uint64_t inBytes;
#define OFFinPackets offsetof(EXgenericFlow_t, inPackets)
#define SIZEinPackets MemberSize(EXgenericFlow_t, inPackets)
#define OFFinBytes offsetof(EXgenericFlow_t, inBytes)
#define SIZEinBytes MemberSize(EXgenericFlow_t, inBytes)
    uint16_t srcPort;
#ifdef GOLANG
    uint16_t dstPort;
#else
    union {
        uint16_t dstPort;
        struct {
#ifdef WORDS_BIGENDIAN
            uint8_t icmpType;
            uint8_t icmpCode;
#else
            uint8_t icmpCode;
            uint8_t icmpType;
#endif
        };
    };
#endif
#define OFFsrcPort offsetof(EXgenericFlow_t, srcPort)
#define SIZEsrcPort MemberSize(EXgenericFlow_t, srcPort)
#define OFFdstPort offsetof(EXgenericFlow_t, dstPort)
#define SIZEdstPort MemberSize(EXgenericFlow_t, dstPort)
#define OFFicmpCode offsetof(EXgenericFlow_t, icmpCode)
#define SIZEicmpCode MemberSize(EXgenericFlow_t, icmpCode)
#define OFFicmpType offsetof(EXgenericFlow_t, icmpType)
#define SIZEicmpType MemberSize(EXgenericFlow_t, icmpType)
    uint8_t proto;
#define OFFproto offsetof(EXgenericFlow_t, proto)
#define SIZEproto MemberSize(EXgenericFlow_t, proto)
    uint8_t tcpFlags;
#define OFFtcpFlags offsetof(EXgenericFlow_t, tcpFlags)
#define SIZEtcpFlags MemberSize(EXgenericFlow_t, tcpFlags)
    uint8_t fwdStatus;
#define OFFfwdStatus offsetof(EXgenericFlow_t, fwdStatus)
#define SIZEfwdStatus MemberSize(EXgenericFlow_t, fwdStatus)
    uint8_t srcTos;
#define OFFsrcTos offsetof(EXgenericFlow_t, srcTos)
#define SIZEsrcTos MemberSize(EXgenericFlow_t, srcTos)
} EXgenericFlow_t;
#define EXgenericFlowSize (sizeof(EXgenericFlow_t) + sizeof(elementHeader_t))

typedef struct EXipv4Flow_s {
#define EXipv4FlowID 2
    uint32_t srcAddr;
    uint32_t dstAddr;
#define OFFsrc4Addr offsetof(EXipv4Flow_t, srcAddr)
#define SIZEsrc4Addr MemberSize(EXipv4Flow_t, srcAddr)
#define OFFdst4Addr offsetof(EXipv4Flow_t, dstAddr)
#define SIZEdst4Addr MemberSize(EXipv4Flow_t, dstAddr)
} EXipv4Flow_t;
#define EXipv4FlowSize (sizeof(EXipv4Flow_t) + sizeof(elementHeader_t))

typedef struct EXipv6Flow_s {
#define EXipv6FlowID 3
    uint64_t srcAddr[2];
    uint64_t dstAddr[2];
#define OFFsrc6Addr offsetof(EXipv6Flow_t, srcAddr)
#define SIZEsrc6Addr MemberSize(EXipv6Flow_t, srcAddr)
#define OFFdst6Addr offsetof(EXipv6Flow_t, dstAddr)
#define SIZEdst6Addr MemberSize(EXipv6Flow_t, dstAddr)
} EXipv6Flow_t;
#define EXipv6FlowSize (sizeof(EXipv6Flow_t) + sizeof(elementHeader_t))

typedef struct EXflowMisc_s {
#define EXflowMiscID 4
    uint32_t input;
    uint32_t output;
#define OFFinput offsetof(EXflowMisc_t, input)
#define SIZEinput MemberSize(EXflowMisc_t, input)
#define OFFoutput offsetof(EXflowMisc_t, output)
#define SIZEoutput MemberSize(EXflowMisc_t, output)
    uint8_t srcMask;
    uint8_t dstMask;
#define OFFsrcMask offsetof(EXflowMisc_t, srcMask)
#define SIZEsrcMask MemberSize(EXflowMisc_t, srcMask)
#define OFFdstMask offsetof(EXflowMisc_t, dstMask)
#define SIZEdstMask MemberSize(EXflowMisc_t, dstMask)
    uint8_t dir;
#define OFFdir offsetof(EXflowMisc_t, dir)
#define SIZEdir MemberSize(EXflowMisc_t, dir)
    uint8_t dstTos;
#define OFFdstTos offsetof(EXflowMisc_t, dstTos)
#define SIZEdstTos MemberSize(EXflowMisc_t, dstTos)
    uint8_t biFlowDir;
#define OFFbiFlowDir offsetof(EXflowMisc_t, biFlowDir)
#define SIZEbiFlowDir MemberSize(EXflowMisc_t, biFlowDir)
    uint8_t flowEndReason;
#define OFFflowEndReason offsetof(EXflowMisc_t, flowEndReason)
#define SIZEflowEndReason MemberSize(EXflowMisc_t, flowEndReason)
    uint8_t revTcpFlags;
    uint8_t fragmentFlags;
#define OFFfragmentFlags offsetof(EXflowMisc_t, fragmentFlags)
#define SIZEfragmentFlags MemberSize(EXflowMisc_t, fragmentFlags)
} EXflowMisc_t;
#define EXflowMiscSize (sizeof(EXflowMisc_t) + sizeof(elementHeader_t))

typedef struct EXcntFlow_s {
#define EXcntFlowID 5
    uint64_t flows;
#define OFFflows offsetof(EXcntFlow_t, flows)
#define SIZEflows MemberSize(EXcntFlow_t, flows)
    uint64_t outPackets;
    uint64_t outBytes;
#define OFFoutPackets offsetof(EXcntFlow_t, outPackets)
#define SIZEoutPackets MemberSize(EXcntFlow_t, outPackets)
#define OFFoutBytes offsetof(EXcntFlow_t, outBytes)
#define SIZEoutBytes MemberSize(EXcntFlow_t, outBytes)
} EXcntFlow_t;
#define EXcntFlowSize (sizeof(EXcntFlow_t) + sizeof(elementHeader_t))

typedef struct EXvLan_s {
#define EXvLanID 6
    uint32_t srcVlan;
    uint32_t dstVlan;
#define OFFsrcVlan offsetof(EXvLan_t, srcVlan)
#define SIZEsrcVlan MemberSize(EXvLan_t, srcVlan)
#define OFFdstVlan offsetof(EXvLan_t, dstVlan)
#define SIZEdstVlan MemberSize(EXvLan_t, dstVlan)
} EXvLan_t;
#define EXvLanSize (sizeof(EXvLan_t) + sizeof(elementHeader_t))

typedef struct EXasRouting_s {
#define EXasRoutingID 7
    uint32_t srcAS;
    uint32_t dstAS;
#define OFFsrcAS offsetof(EXasRouting_t, srcAS)
#define SIZEsrcAS MemberSize(EXasRouting_t, srcAS)
#define OFFdstAS offsetof(EXasRouting_t, dstAS)
#define SIZEdstAS MemberSize(EXasRouting_t, dstAS)
} EXasRouting_t;
#define EXasRoutingSize (sizeof(EXasRouting_t) + sizeof(elementHeader_t))

typedef struct EXbgpNextHopV4_s {
#define EXbgpNextHopV4ID 8
    uint32_t ip;
#define OFFbgp4NextIP offsetof(EXbgpNextHopV4_t, ip)
#define SIZEbgp4NextIP MemberSize(EXbgpNextHopV4_t, ip)
} EXbgpNextHopV4_t;
#define EXbgpNextHopV4Size (sizeof(EXbgpNextHopV4_t) + sizeof(elementHeader_t))

typedef struct EXbgpNextHopV6_s {
#define EXbgpNextHopV6ID 9
    uint64_t ip[2];
#define OFFbgp6NextIP offsetof(EXbgpNextHopV6_t, ip)
#define SIZEbgp6NextIP MemberSize(EXbgpNextHopV6_t, ip)
} EXbgpNextHopV6_t;
#define EXbgpNextHopV6Size (sizeof(EXbgpNextHopV6_t) + sizeof(elementHeader_t))

typedef struct EXipNextHopV4_s {
#define EXipNextHopV4ID 10
    uint32_t ip;
#define OFFNextHopV4IP offsetof(EXipNextHopV4_t, ip)
#define SIZENextHopV4IP MemberSize(EXipNextHopV4_t, ip)
} EXipNextHopV4_t;
#define EXipNextHopV4Size (sizeof(EXipNextHopV4_t) + sizeof(elementHeader_t))

typedef struct EXipNextHopV6_s {
#define EXipNextHopV6ID 11
    uint64_t ip[2];
#define OFFNextHopV6IP offsetof(EXipNextHopV6_t, ip)
#define SIZENextHopV6IP MemberSize(EXipNextHopV6_t, ip)
} EXipNextHopV6_t;
#define EXipNextHopV6Size (sizeof(EXipNextHopV6_t) + sizeof(elementHeader_t))

typedef struct EXipReceivedV4_s {
#define EXipReceivedV4ID 12
    uint32_t ip;
#define OFFReceived4IP offsetof(EXipReceivedV4_t, ip)
#define SIZEReceived4IP MemberSize(EXipReceivedV4_t, ip)
} EXipReceivedV4_t;
#define EXipReceivedV4Size (sizeof(EXipReceivedV4_t) + sizeof(elementHeader_t))

typedef struct EXipReceivedV6_s {
#define EXipReceivedV6ID 13
    uint64_t ip[2];
#define OFFReceived6IP offsetof(EXipReceivedV6_t, ip)
#define SIZEReceived6IP MemberSize(EXipReceivedV6_t, ip)
} EXipReceivedV6_t;
#define EXipReceivedV6Size (sizeof(EXipReceivedV6_t) + sizeof(elementHeader_t))

typedef struct EXmplsLabel_s {
#define EXmplsLabelID 14
    uint32_t mplsLabel[10];
#define OFFmplsLabel1 offsetof(EXmplsLabel_t, mplsLabel[0])
#define SIZEmplsLabel1 MemberSize(EXmplsLabel_t, mplsLabel[0])
#define OFFmplsLabel2 offsetof(EXmplsLabel_t, mplsLabel[1])
#define SIZEmplsLabel2 MemberSize(EXmplsLabel_t, mplsLabel[1])
#define OFFmplsLabel3 offsetof(EXmplsLabel_t, mplsLabel[2])
#define SIZEmplsLabel3 MemberSize(EXmplsLabel_t, mplsLabel[2])
#define OFFmplsLabel4 offsetof(EXmplsLabel_t, mplsLabel[3])
#define SIZEmplsLabel4 MemberSize(EXmplsLabel_t, mplsLabel[3])
#define OFFmplsLabel5 offsetof(EXmplsLabel_t, mplsLabel[4])
#define SIZEmplsLabel5 MemberSize(EXmplsLabel_t, mplsLabel[4])
#define OFFmplsLabel6 offsetof(EXmplsLabel_t, mplsLabel[5])
#define SIZEmplsLabel6 MemberSize(EXmplsLabel_t, mplsLabel[5])
#define OFFmplsLabel7 offsetof(EXmplsLabel_t, mplsLabel[6])
#define SIZEmplsLabel7 MemberSize(EXmplsLabel_t, mplsLabel[6])
#define OFFmplsLabel8 offsetof(EXmplsLabel_t, mplsLabel[7])
#define SIZEmplsLabel8 MemberSize(EXmplsLabel_t, mplsLabel[7])
#define OFFmplsLabel9 offsetof(EXmplsLabel_t, mplsLabel[8])
#define SIZEmplsLabel9 MemberSize(EXmplsLabel_t, mplsLabel[8])
#define OFFmplsLabel10 offsetof(EXmplsLabel_t, mplsLabel[9])
#define SIZEmplsLabel10 MemberSize(EXmplsLabel_t, mplsLabel[9])
} EXmplsLabel_t;
#define EXmplsLabelSize (sizeof(EXmplsLabel_t) + sizeof(elementHeader_t))

typedef struct EXmacAddr_s {
#define EXmacAddrID 15
    uint64_t inSrcMac;
    uint64_t outDstMac;
    uint64_t inDstMac;
    uint64_t outSrcMac;
#define OFFinSrcMac offsetof(EXmacAddr_t, inSrcMac)
#define SIZEinSrcMac MemberSize(EXmacAddr_t, inSrcMac)
#define OFFoutDstMac offsetof(EXmacAddr_t, outDstMac)
#define SIZEoutDstMac MemberSize(EXmacAddr_t, outDstMac)
#define OFFinDstMac offsetof(EXmacAddr_t, inDstMac)
#define SIZEinDstMac MemberSize(EXmacAddr_t, inDstMac)
#define OFFoutSrcMac offsetof(EXmacAddr_t, outSrcMac)
#define SIZEoutSrcMac MemberSize(EXmacAddr_t, outSrcMac)
} EXmacAddr_t;
#define EXmacAddrSize (sizeof(EXmacAddr_t) + sizeof(elementHeader_t))

typedef struct EXasAdjacent_s {
#define EXasAdjacentID 16
    uint32_t nextAdjacentAS;  // NF_F_BGP_ADJ_NEXT_AS(128)
    uint32_t prevAdjacentAS;  // NF_F_BGP_ADJ_PREV_AS(129)
#define OFFnextAdjacentAS offsetof(EXasAdjacent_t, nextAdjacentAS)
#define SIZEnextAdjacentAS MemberSize(EXasAdjacent_t, nextAdjacentAS)
#define OFFprevAdjacentAS offsetof(EXasAdjacent_t, prevAdjacentAS)
#define SIZEprevAdjacentAS MemberSize(EXasAdjacent_t, prevAdjacentAS)
} EXasAdjacent_t;
#define EXasAdjacentSize (sizeof(EXasAdjacent_t) + sizeof(elementHeader_t))

typedef struct EXlatency_s {
#define EXlatencyID 17
    uint64_t usecClientNwDelay;  // NF_NPROBE_CLIENT_NW_DELAY_SEC(57554) + NF_NPROBE_CLIENT_NW_DELAY_USEC(57555)
    uint64_t usecServerNwDelay;  // NF_NPROBE_SERVER_NW_DELAY_SEC(57556) + NF_NPROBE_SERVER_NW_DELAY_USEC(57557)
    uint64_t usecApplLatency;    // NF_NPROBE_APPL_LATENCY_SEC(57558) + NF_NPROBE_APPL_LATENCY_USEC(57559)
#define OFFusecClientNwDelay offsetof(EXlatency_t, usecClientNwDelay)
#define SIZEusecClientNwDelay MemberSize(EXlatency_t, usecClientNwDelay)
#define OFFusecServerNwDelay offsetof(EXlatency_t, usecServerNwDelay)
#define SIZEusecServerNwDelay MemberSize(EXlatency_t, usecServerNwDelay)
#define OFFusecApplLatency offsetof(EXlatency_t, usecApplLatency)
#define SIZEusecApplLatency MemberSize(EXlatency_t, usecApplLatency)
} EXlatency_t;
#define EXlatencySize (sizeof(EXlatency_t) + sizeof(elementHeader_t))

typedef struct EXsamplerInfo_s {
#define EXsamplerInfoID 18
    uint64_t selectorID;      // #302 id assigned by the exporting device
    uint16_t exporter_sysid;  // internal reference to exporter
    uint16_t align;
#define OFFsampID offsetof(EXsamplerInfo_t, selectorID)
#define SIZEsampID MemberSize(EXsamplerInfo_t, selectorID)
#define OFFsampExporter offsetof(EXsamplerInfo_t, exporter_sysid)
#define SIZEsampExporter MemberSize(EXsamplerInfo_t, exporter_sysid)
} EXsamplerInfo_t;
#define EXsamplerInfoSize (sizeof(EXsamplerInfo_t) + sizeof(elementHeader_t))

typedef struct EXnselCommon_s {
#define EXnselCommonID 19
    uint64_t msecEvent;  // NF_F_EVENT_TIME_MSEC(323)
    uint32_t connID;     // NF_F_CONN_ID(148)
    uint16_t fwXevent;   // NF_F_FW_EXT_EVENT(33002)
    uint8_t fwEvent;     // NF_F_FW_EVENT(233), NF_F_FW_EVENT_84(40005)
    uint8_t fill;
#define OFFmsecEvent offsetof(EXnselCommon_t, msecEvent)
#define SIZEmsecEvent MemberSize(EXnselCommon_t, msecEvent)
#define OFFconnID offsetof(EXnselCommon_t, connID)
#define SIZEconnID MemberSize(EXnselCommon_t, connID)
#define OFFfwXevent offsetof(EXnselCommon_t, fwXevent)
#define SIZEfwXevent MemberSize(EXnselCommon_t, fwXevent)
#define OFFfwEvent offsetof(EXnselCommon_t, fwEvent)
#define SIZEfwEvent MemberSize(EXnselCommon_t, fwEvent)
} EXnselCommon_t;
#define EXnselCommonSize (sizeof(EXnselCommon_t) + sizeof(elementHeader_t))

typedef struct EXnselXlateIPv4_s {
#define EXnselXlateIPv4ID 20
    uint32_t xlateSrcAddr;  // NF_F_XLATE_SRC_ADDR_IPV4(225), NF_F_XLATE_SRC_ADDR_84(40001)
    uint32_t xlateDstAddr;  // NF_F_XLATE_DST_ADDR_IPV4(226), NF_F_XLATE_DST_ADDR_84(40002)
#define OFFxlateSrc4Addr offsetof(EXnselXlateIPv4_t, xlateSrcAddr)
#define SIZExlateSrc4Addr MemberSize(EXnselXlateIPv4_t, xlateSrcAddr)
#define OFFxlateDst4Addr offsetof(EXnselXlateIPv4_t, xlateDstAddr)
#define SIZExlateDst4Addr MemberSize(EXnselXlateIPv4_t, xlateDstAddr)
} EXnselXlateIPv4_t;
#define EXnselXlateIPv4Size (sizeof(EXnselXlateIPv4_t) + sizeof(elementHeader_t))

typedef struct EXnselXlateIPv6_s {
#define EXnselXlateIPv6ID 21
    uint64_t xlateSrcAddr[2];  // NF_F_XLATE_SRC_ADDR_IPV6(281),
    uint64_t xlateDstAddr[2];  // NF_F_XLATE_DST_ADDR_IPV6(282),
#define OFFxlateSrc6Addr offsetof(EXnselXlateIPv6_t, xlateSrcAddr)
#define SIZExlateSrc6Addr MemberSize(EXnselXlateIPv6_t, xlateSrcAddr)
#define OFFxlateDst6Addr offsetof(EXnselXlateIPv6_t, xlateDstAddr)
#define SIZExlateDst6Addr MemberSize(EXnselXlateIPv6_t, xlateDstAddr)
} EXnselXlateIPv6_t;
#define EXnselXlateIPv6Size (sizeof(EXnselXlateIPv6_t) + sizeof(elementHeader_t))

typedef struct EXnselXlatePort_s {
#define EXnselXlatePortID 22
    uint16_t xlateSrcPort;  // NF_F_XLATE_SRC_PORT(227), NF_F_XLATE_SRC_PORT_84(40003)
    uint16_t xlateDstPort;  //  NF_F_XLATE_DST_PORT(228), NF_F_XLATE_DST_PORT_84(40004)
#define OFFxlateSrcPort offsetof(EXnselXlatePort_t, xlateSrcPort)
#define SIZExlateSrcPort MemberSize(EXnselXlatePort_t, xlateSrcPort)
#define OFFxlateDstPort offsetof(EXnselXlatePort_t, xlateDstPort)
#define SIZExlateDstPort MemberSize(EXnselXlatePort_t, xlateDstPort)
} EXnselXlatePort_t;
#define EXnselXlatePortSize (sizeof(EXnselXlatePort_t) + sizeof(elementHeader_t))

typedef struct EXnselAcl_s {
#define EXnselAclID 23
    uint32_t ingressAcl[3];  // NF_F_INGRESS_ACL_ID(33000)
    uint32_t egressAcl[3];   // NF_F_EGRESS_ACL_ID(33001)
#define OFFingressAcl offsetof(EXnselAcl_t, ingressAcl)
#define SIZEingressAcl MemberSize(EXnselAcl_t, ingressAcl)
#define OFFegressAcl offsetof(EXnselAcl_t, egressAcl)
#define SIZEegressAcl MemberSize(EXnselAcl_t, egressAcl)
} EXnselAcl_t;
#define EXnselAclSize (sizeof(EXnselAcl_t) + sizeof(elementHeader_t))

typedef struct EXnselUser_s {
#define EXnselUserID 24
    char username[66];  // NF_F_USERNAME(40000),
    uint16_t fill2;
#define OFFusername offsetof(EXnselUser_t, username)
#define SIZEusername MemberSize(EXnselUser_t, username)
} EXnselUser_t;
#define EXnselUserSize (sizeof(EXnselUser_t) + sizeof(elementHeader_t))

// NEL
typedef struct EXnelCommon_s {
#define EXnelCommonID 25
    uint64_t msecEvent;  // NF_F_EVENT_TIME_MSEC(323)
    uint32_t natPoolID;  // NF_N_NATPOOL_ID(283)
    uint8_t natEvent;    // NAT_EVENT(230)
    uint8_t fill1;
    uint16_t fill2;
#define OFFnelMsecEvent offsetof(EXnelCommon_t, msecEvent)
#define SIZEnelMsecEvent MemberSize(EXnelCommon_t, msecEvent)
#define OFFnatPoolID offsetof(EXnelCommon_t, natPoolID)
#define SIZEnatPoolID MemberSize(EXnelCommon_t, natPoolID)
#define OFFnatEvent offsetof(EXnelCommon_t, natEvent)
#define SIZEnatEvent MemberSize(EXnelCommon_t, natEvent)
} EXnelCommon_t;
#define EXnelCommonSize (sizeof(EXnelCommon_t) + sizeof(elementHeader_t))

// comapt record includes vrf fields
// no longer used, but old data may exist
typedef struct EXnelCommonCompat_s {
    uint64_t msecEvent;   // NF_F_EVENT_TIME_MSEC(323)
    uint32_t egressVrf;   // NF_N_EGRESS_VRFID(235)
    uint32_t ingressVrf;  // NF_N_INGRESS_VRFID(234)
    uint32_t natPoolID;   // NF_N_NATPOOL_ID(283)
    uint8_t natEvent;     // NAT_EVENT(230)
    uint8_t fill1;
    uint16_t fill2;
} EXnelCommonCompat_t;
#define EXnelCommonCompatSize (sizeof(EXnelCommonCompat_t) + sizeof(elementHeader_t))

typedef struct EXnelXlatePort_s {
#define EXnelXlatePortID 26
    uint16_t blockStart;  // NF_F_XLATE_PORT_BLOCK_START(361)
    uint16_t blockEnd;    // NF_F_XLATE_PORT_BLOCK_END(362)
    uint16_t blockStep;   // NF_F_XLATE_PORT_BLOCK_STEP(363)
    uint16_t blockSize;   // NF_F_XLATE_PORT_BLOCK_SIZE(364)
#define OFFnelblockStart offsetof(EXnelXlatePort_t, blockStart)
#define SIZEnelblockStart MemberSize(EXnelXlatePort_t, blockStart)
#define OFFnelblockEnd offsetof(EXnelXlatePort_t, blockEnd)
#define SIZEnelblockEnd MemberSize(EXnelXlatePort_t, blockEnd)
#define OFFnelblockStep offsetof(EXnelXlatePort_t, blockStep)
#define SIZEnelblockStep MemberSize(EXnelXlatePort_t, blockStep)
#define OFFnelblockSize offsetof(EXnelXlatePort_t, blockSize)
#define SIZEnelblockSize MemberSize(EXnelXlatePort_t, blockSize)
} EXnelXlatePort_t;
#define EXnelXlatePortSize (sizeof(EXnelXlatePort_t) + sizeof(elementHeader_t))

typedef struct EXnbarApp_s {
#define EXnbarAppID 27
    uint8_t id[4];
#define OFFnbarAppID offsetof(EXnbarApp_t, id)
#define SIZEnbarAppID VARLENGTH
} EXnbarApp_t;
#define EXnbarAppSize (sizeof(EXnbarApp_t) - 4 + sizeof(elementHeader_t))

#define EXlabelID_t elementHeader_t
#define EXlabelID 28
#define EXlabelSize sizeof(elementHeader_t)

#define EXinPayload_t void
#define EXinPayloadID 29
#define EXinPayloadSize sizeof(elementHeader_t)

#define EXoutPayload_t void
#define EXoutPayloadID 30
#define EXoutPayloadSize sizeof(elementHeader_t)

typedef struct EXtunIPv4_s {
#define EXtunIPv4ID 31
    uint32_t tunSrcAddr;
    uint32_t tunDstAddr;
    uint32_t tunProto;
#define OFFtunSrc4Addr offsetof(EXtunIPv4_t, tunSrcAddr)
#define SIZEtunSrc4Addr MemberSize(EXtunIPv4_t, tunSrcAddr)
#define OFFtunDst4Addr offsetof(EXtunIPv4_t, tunDstAddr)
#define SIZEtunDst4Addr MemberSize(EXtunIPv4_t, tunDstAddr)
#define OFFtunProtoV4 offsetof(EXtunIPv4_t, tunProto)
#define SIZEtunProtoV4 MemberSize(EXtunIPv4_t, tunProto)
} EXtunIPv4_t;
#define EXtunIPv4Size (sizeof(EXtunIPv4_t) + sizeof(elementHeader_t))

typedef struct EXtunIPv6_s {
#define EXtunIPv6ID 32
    uint64_t tunSrcAddr[2];
    uint64_t tunDstAddr[2];
    uint32_t tunProto;
#define OFFtunSrc6Addr offsetof(EXtunIPv6_t, tunSrcAddr)
#define SIZEtunSrc6Addr MemberSize(EXtunIPv6_t, tunSrcAddr)
#define OFFtunDst6Addr offsetof(EXtunIPv6_t, tunDstAddr)
#define SIZEtunDst6Addr MemberSize(EXtunIPv6_t, tunDstAddr)
#define OFFtunProtoV6 offsetof(EXtunIPv6_t, tunProto)
#define SIZEtunProtoV6 MemberSize(EXtunIPv6_t, tunProto)
} EXtunIPv6_t;
#define EXtunIPv6Size (sizeof(EXtunIPv6_t) + sizeof(elementHeader_t))

typedef struct EXobservation_s {
#define EXobservationID 33
    uint64_t pointID;
    uint32_t domainID;
#define OFFpointID offsetof(EXobservation_t, pointID)
#define SIZEpointID MemberSize(EXobservation_t, pointID)
#define OFFdomainID offsetof(EXobservation_t, domainID)
#define SIZEdomainID MemberSize(EXobservation_t, domainID)
} EXobservation_t;
#define EXobservationSize (sizeof(EXobservation_t) + sizeof(elementHeader_t))

typedef struct EXinmonMeta_s {
#define EXinmonMetaID 34
    uint16_t frameSize;
    uint16_t linkType;
} EXinmonMeta_t;
#define OFFframeSize offsetof(EXinmonMeta_t, frameSize)
#define SIZEframeSize MemberSize(EXinmonMeta_t, frameSize)
#define OFFlinkType offsetof(EXinmonMeta_t, linkType)
#define SIZElinkType MemberSize(EXinmonMeta_t, linkType)
#define EXinmonMetaSize (sizeof(EXinmonMeta_t) + sizeof(elementHeader_t))

typedef struct EXinmonFrame_s {
#define EXinmonFrameID 35
    uint8_t packet[4];
} EXinmonFrame_t;
#define OFFpacket offsetof(EXinmonFrame_t, packet)
#define SIZEpacket VARLENGTH
#define EXinmonFrameSize (sizeof(EXinmonFrame_t) - 4 + sizeof(elementHeader_t))

typedef struct EXvrf_s {
#define EXvrfID 36
    uint32_t egressVrf;   // EGRESS_VRFID(235)
    uint32_t ingressVrf;  // INGRESS_VRFID(234)
#define OFFegressVrf offsetof(EXvrf_t, egressVrf)
#define SIZEegressVrf MemberSize(EXvrf_t, egressVrf)
#define OFFingressVrf offsetof(EXvrf_t, ingressVrf)
#define SIZEingressVrf MemberSize(EXvrf_t, ingressVrf)
} EXvrf_t;
#define EXvrfSize (sizeof(EXvrf_t) + sizeof(elementHeader_t))

typedef struct EXpfinfo_s {
#define EXpfinfoID 37
    uint8_t action;
    uint8_t reason;
    uint8_t dir;
    uint8_t rewritten;
    uint32_t rulenr;
    uint32_t subrulenr;
    uint32_t uid;
    uint32_t pid;
    char ifname[4];
} EXpfinfo_t;
#define OFFpfAction offsetof(EXpfinfo_t, action)
#define SIZEpfAction MemberSize(EXpfinfo_t, action)
#define OFFpfReason offsetof(EXpfinfo_t, reason)
#define SIZEpfReason MemberSize(EXpfinfo_t, reason)
#define OFFpfDir offsetof(EXpfinfo_t, dir)
#define SIZEpfDir MemberSize(EXpfinfo_t, dir)
#define OFFpfIfName offsetof(EXpfinfo_t, ifname)
#define SIZEpfIfName MemberSize(EXpfinfo_t, ifname)
#define OFFpfRuleNr offsetof(EXpfinfo_t, rulenr)
#define SIZEpfRuleNr MemberSize(EXpfinfo_t, rulenr)
#define EXpfinfoSize (sizeof(EXpfinfo_t) - 4 + sizeof(elementHeader_t))

<<<<<<< HEAD
typedef struct EXetherType_s {
#define EXetherTypeID 38
    uint16_t etherType;
#define OFFetherType offsetof(EXetherType_t, etherType)
#define SIZEetherType MemberSize(EXetherType_t, etherType)
} EXetherType_t;
#define EXetherTypeSize (sizeof(EXetherType_t) + sizeof(elementHeader_t))
=======
typedef struct EXlayer2_s {
#define EXlayer2ID 38
    uint16_t vlanID;
    uint16_t customerVlanId;
    uint16_t postVlanID;
    uint16_t postCustomerVlanId;
    uint32_t ingress;
    uint32_t egress;
    // uint16_t Type;
    // uint16_t fill;
#define OFFvlanID offsetof(EXlayer2_t, vlanID)
#define SIZEvlanID MemberSize(EXlayer2_t, vlanID)
#define OFFpostVlanID offsetof(EXlayer2_t, postVlanID)
#define SIZEpostVlanID MemberSize(EXlayer2_t, postVlanID)
#define OFFcustomerVlanId offsetof(EXlayer2_t, customerVlanId)
#define SIZEcustomerVlanId MemberSize(EXlayer2_t, customerVlanId)
#define OFFpostCustomerVlanId offsetof(EXlayer2_t, postCustomerVlanId)
#define SIZEpostCustomerVlanId MemberSize(EXlayer2_t, postCustomerVlanId)
#define OFFphysIngress offsetof(EXlayer2_t, ingress)
#define SIZEphysIngress MemberSize(EXlayer2_t, ingress)
#define OFFphysEgress offsetof(EXlayer2_t, egress)
#define SIZEphysEgress MemberSize(EXlayer2_t, egress)
} EXlayer2_t;
#define EXlayer2Size (sizeof(EXlayer2_t) + sizeof(elementHeader_t))
>>>>>>> 77b04b1d

// max possible elements
#define MAXEXTENSIONS 39

// push a fixed length extension to the v3 record
// h v3 record header
// x Extension
// v variable of type Extension
#define PushExtension(h, x, v)                                                     \
    {                                                                              \
        elementHeader_t *elementHeader = (elementHeader_t *)((void *)h + h->size); \
        elementHeader->type = x##ID;                                               \
        elementHeader->length = x##Size;                                           \
        h->size += sizeof(elementHeader_t);                                        \
    }                                                                              \
    x##_t *v = (x##_t *)((void *)h + h->size);                                     \
    memset(v, 0, sizeof(x##_t));                                                   \
    h->numElements++;                                                              \
    h->size += sizeof(x##_t);

// push a var length extension to the v3 record
// h v3 record header
// x Extension
// v variable of type Extension
// s additional var length size
#define PushVarLengthExtension(h, x, v, s)                                         \
    {                                                                              \
        elementHeader_t *elementHeader = (elementHeader_t *)((void *)h + h->size); \
        elementHeader->type = x##ID;                                               \
        elementHeader->length = x##Size + s;                                       \
    }                                                                              \
    x##_t *v = (x##_t *)((void *)h + h->size + sizeof(elementHeader_t));           \
    memset(v, 0, x##Size + s - sizeof(elementHeader_t));                           \
    h->numElements++;                                                              \
    h->size += x##Size + s;

// push a var extension to the v3 record
// h v3 record header
// x Extension - just an element header
// v pointer to the memory os size s
// s var length size
#define PushVarLengthPointer(h, x, v, s)                                           \
    {                                                                              \
        elementHeader_t *elementHeader = (elementHeader_t *)((void *)h + h->size); \
        elementHeader->type = x##ID;                                               \
        elementHeader->length = sizeof(elementHeader_t) + s;                       \
        h->size += sizeof(elementHeader_t);                                        \
    }                                                                              \
    void *v = ((void *)h + h->size);                                               \
    memset(v, 0, s);                                                               \
    h->numElements++;                                                              \
    h->size += s;

#define ExtensionLength(ext) (((elementHeader_t *)((void *)ext - sizeof(elementHeader_t)))->length - sizeof(elementHeader_t))

#define EXTENSION(s) \
    { s##ID, s##Size, #s }

static const struct extensionTable_s {
    uint32_t id;    // id number
    uint32_t size;  // number of bytes incl. header, 0xFFFF for dyn length
    char *name;     // name of extension
} extensionTable[] = {
    {0, 0, "ExNull"},           EXTENSION(EXgenericFlow),   EXTENSION(EXipv4Flow),      EXTENSION(EXipv6Flow),     EXTENSION(EXflowMisc),
    EXTENSION(EXcntFlow),       EXTENSION(EXvLan),          EXTENSION(EXasRouting),     EXTENSION(EXbgpNextHopV4), EXTENSION(EXbgpNextHopV6),
    EXTENSION(EXipNextHopV4),   EXTENSION(EXipNextHopV6),   EXTENSION(EXipReceivedV4),  EXTENSION(EXipReceivedV6), EXTENSION(EXmplsLabel),
    EXTENSION(EXmacAddr),       EXTENSION(EXasAdjacent),    EXTENSION(EXlatency),       EXTENSION(EXsamplerInfo),  EXTENSION(EXnselCommon),
    EXTENSION(EXnselXlateIPv4), EXTENSION(EXnselXlateIPv6), EXTENSION(EXnselXlatePort), EXTENSION(EXnselAcl),      EXTENSION(EXnselUser),
    EXTENSION(EXnelCommon),     EXTENSION(EXnelXlatePort),  EXTENSION(EXnbarApp),       EXTENSION(EXlabel),        EXTENSION(EXinPayload),
    EXTENSION(EXoutPayload),    EXTENSION(EXtunIPv4),       EXTENSION(EXtunIPv6),       EXTENSION(EXobservation),  EXTENSION(EXinmonMeta),
<<<<<<< HEAD
    EXTENSION(EXinmonFrame),    EXTENSION(EXvrf),           EXTENSION(EXpfinfo),        EXTENSION(EXetherType)};
=======
    EXTENSION(EXinmonFrame),    EXTENSION(EXvrf),           EXTENSION(EXpfinfo),        EXTENSION(EXlayer2)};
>>>>>>> 77b04b1d

typedef struct record_map_s {
    recordHeaderV3_t *recordHeader;
    elementHeader_t *offsetMap[MAXEXTENSIONS];
} record_map_t;

typedef struct sequence_s {
    uint16_t inputType;
    uint16_t inputLength;
#define NumberCopy 1
#define ByteCopy 2
    uint16_t copyMode;
    uint16_t extensionID;
    unsigned long offsetRel;
    uint16_t outputLength;
    uint16_t stackID;
} sequence_t;

typedef struct sequencer_s {
    struct sequencer_s *next;
    void *offsetCache[MAXEXTENSIONS];
    sequence_t *sequenceTable;
    uint16_t templateID;
    uint16_t ExtSize[MAXEXTENSIONS];
    uint32_t numSequences;
    uint32_t numElements;
    size_t inLength;
    size_t outLength;
} sequencer_t;

#define SEQ_OK 0
#define SEQ_ERROR -1
#define SEQ_MEM_ERR -2

uint16_t *SetupSequencer(sequencer_t *sequencer, sequence_t *sequenceTable, uint32_t numSequences);

void ClearSequencer(sequencer_t *sequencer);

size_t CalcOutRecordSize(sequencer_t *sequencer, void *in, size_t inSize);

int SequencerRun(sequencer_t *sequencer, const void *inBuff, size_t inSize, void *outBuff, size_t outSize, uint64_t *stack);

void PrintSequencer(sequencer_t *sequencer);

int VerifyV3Record(recordHeaderV3_t *recordHeader);

#endif  //_NFXV3_H<|MERGE_RESOLUTION|>--- conflicted
+++ resolved
@@ -641,15 +641,6 @@
 #define SIZEpfRuleNr MemberSize(EXpfinfo_t, rulenr)
 #define EXpfinfoSize (sizeof(EXpfinfo_t) - 4 + sizeof(elementHeader_t))
 
-<<<<<<< HEAD
-typedef struct EXetherType_s {
-#define EXetherTypeID 38
-    uint16_t etherType;
-#define OFFetherType offsetof(EXetherType_t, etherType)
-#define SIZEetherType MemberSize(EXetherType_t, etherType)
-} EXetherType_t;
-#define EXetherTypeSize (sizeof(EXetherType_t) + sizeof(elementHeader_t))
-=======
 typedef struct EXlayer2_s {
 #define EXlayer2ID 38
     uint16_t vlanID;
@@ -658,8 +649,8 @@
     uint16_t postCustomerVlanId;
     uint32_t ingress;
     uint32_t egress;
-    // uint16_t Type;
-    // uint16_t fill;
+    uint16_t etherType;
+    uint16_t fill;
 #define OFFvlanID offsetof(EXlayer2_t, vlanID)
 #define SIZEvlanID MemberSize(EXlayer2_t, vlanID)
 #define OFFpostVlanID offsetof(EXlayer2_t, postVlanID)
@@ -674,7 +665,6 @@
 #define SIZEphysEgress MemberSize(EXlayer2_t, egress)
 } EXlayer2_t;
 #define EXlayer2Size (sizeof(EXlayer2_t) + sizeof(elementHeader_t))
->>>>>>> 77b04b1d
 
 // max possible elements
 #define MAXEXTENSIONS 39
@@ -745,11 +735,7 @@
     EXTENSION(EXnselXlateIPv4), EXTENSION(EXnselXlateIPv6), EXTENSION(EXnselXlatePort), EXTENSION(EXnselAcl),      EXTENSION(EXnselUser),
     EXTENSION(EXnelCommon),     EXTENSION(EXnelXlatePort),  EXTENSION(EXnbarApp),       EXTENSION(EXlabel),        EXTENSION(EXinPayload),
     EXTENSION(EXoutPayload),    EXTENSION(EXtunIPv4),       EXTENSION(EXtunIPv6),       EXTENSION(EXobservation),  EXTENSION(EXinmonMeta),
-<<<<<<< HEAD
-    EXTENSION(EXinmonFrame),    EXTENSION(EXvrf),           EXTENSION(EXpfinfo),        EXTENSION(EXetherType)};
-=======
     EXTENSION(EXinmonFrame),    EXTENSION(EXvrf),           EXTENSION(EXpfinfo),        EXTENSION(EXlayer2)};
->>>>>>> 77b04b1d
 
 typedef struct record_map_s {
     recordHeaderV3_t *recordHeader;
